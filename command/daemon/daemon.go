--- conflicted
+++ resolved
@@ -110,6 +110,7 @@
 			Labels:         config.Labels.Default,
 			Annotations:    config.Annotations.Default,
 			ServiceAccount: config.ServiceAccount.Default,
+			NodeSelector:   config.NodeSelector.Default,
 			Privileged:     append(config.Runner.Privileged, compiler.Privileged...),
 			Registry: registry.Combine(
 				registry.File(
@@ -121,32 +122,9 @@
 					config.Registry.SkipVerify,
 				),
 			),
-<<<<<<< HEAD
 			Secret: secret.Combine(
 				secret.StaticVars(
 					config.Runner.Secrets,
-=======
-			Compiler: &compiler.Compiler{
-				Cloner:         config.Images.Clone,
-				Placeholder:    config.Images.Placeholder,
-				Environ:        config.Runner.Environ,
-				Volumes:        config.Runner.Volumes,
-				Namespace:      config.Namespace.Default,
-				Labels:         config.Labels.Default,
-				Annotations:    config.Annotations.Default,
-				ServiceAccount: config.ServiceAccount.Default,
-				NodeSelector:   config.NodeSelector.Default,
-				Privileged:     append(config.Runner.Privileged, compiler.Privileged...),
-				Registry: registry.Combine(
-					registry.File(
-						config.Docker.Config,
-					),
-					registry.External(
-						config.Registry.Endpoint,
-						config.Registry.Token,
-						config.Registry.SkipVerify,
-					),
->>>>>>> af1d31b3
 				),
 				secret.External(
 					config.Secret.Endpoint,
